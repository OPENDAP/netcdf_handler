--- conflicted
+++ resolved
@@ -41,11 +41,6 @@
 // jhrg 9/23/94
 
 #include "config_nc.h"
-<<<<<<< HEAD
-=======
-
-static char not_used rcsid[] = { "$Id$" };
->>>>>>> 39fbbbc3
 
 #include <iostream>
 #include <string>
@@ -613,13 +608,10 @@
                 attr_table_ptr->append_attr("string_length", print_type(NC_INT), print_rep);
             }
         }
-#if NETCDF_VERSION >= 4
-<<<<<<< HEAD
+
+#if NETCDF_VERSION >= 4
         else if (is_user_defined_type(ncid, var_type)) {
 	    //var_type >= NC_FIRSTUSERTYPEID) {
-=======
-        else if (var_type >= NC_FIRSTUSERTYPEID) {
->>>>>>> 39fbbbc3
             vector<char> name(MAX_NC_NAME + 1);
             int class_type;
             errstat = nc_inq_user_type(ncid, var_type, &name[0], 0, 0, 0, &class_type);
