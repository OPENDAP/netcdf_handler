// -*- mode: c++; c-basic-offset:4 -*-

// This file is part of nc_handler, a data handler for the OPeNDAP data
// server.

// Copyright (c) 2002,2003 OPeNDAP, Inc.
// Author: James Gallagher <jgallagher@opendap.org>
//
// This is free software; you can redistribute it and/or modify it under the
// terms of the GNU Lesser General Public License as published by the Free
// Software Foundation; either version 2.1 of the License, or (at your
// option) any later version.
//
// This software is distributed in the hope that it will be useful, but
// WITHOUT ANY WARRANTY; without even the implied warranty of MERCHANTABILITY
// or FITNESS FOR A PARTICULAR PURPOSE. See the GNU Lesser General Public
// License for more details.
//
// You should have received a copy of the GNU Lesser General Public
// License along with this library; if not, write to the Free Software
// Foundation, Inc., 59 Temple Place, Suite 330, Boston, MA  02111-1307  USA
//
// You can contact OPeNDAP, Inc. at PO Box 112, Saunderstown, RI. 02874-0112.

// (c) COPYRIGHT URI/MIT 1994-1996
// Please read the full copyright statement in the file COPYRIGHT.
//
// Authors:
//      reza            Reza Nekovei (reza@intcomm.net)

// This file contains functions which read the variables and their attributes
// from a netcdf file and build the in-memeory DAS. These functions form the
// core of the server-side software necessary to extract the DAS from a
// netcdf data file.
//
// It also contains test code which will print the in-memory DAS to
// stdout. It uses both the DAS class as well as the netcdf library.
// In addition, parts of these functions were taken from the netcdf program
// ncdump, from the netcdf standard distribution (ver 2.3.2)
//
// jhrg 9/23/94

#include "config_nc.h"
<<<<<<< HEAD

static char not_used rcsid[] = { "$Id$" };
=======
>>>>>>> d35de7da

#include <iostream>
#include <string>
#include <sstream>
#include <iomanip>
#include <vector>

#include <netcdf.h>

#include <util.h>
#include <escaping.h>
#include <DAS.h>

#include <BESDebug.h>

#include "NCRequestHandler.h"
#include "nc_util.h"

#define ATTR_STRING_QUOTE_FIX

#if NETCDF_VERSION >= 4
#define READ_ATTRIBUTES_MACRO read_attributes_netcdf4
#else
#define READ_ATTRIBUTES_MACRO read_attributes_netcdf3
#endif

using namespace libdap;

/** Given the type, array index number and pointer to the associated attribute,
 Return the string representation of the attribute's value.

 This function is modeled on code from ncdump. I modified the original
 version to use C++ string streams and also to call escattr() so that
 attributes with quotes would be handled correctly.

 @param type The nc_type of this attribute
 @param loc The offset within \e vals
 @param vals a void* to the array of values */
static string print_attr(nc_type type, int loc, void *vals)
{
    ostringstream rep;
    union {
        char *cp;
        char **stringp;
        short *sp;
        unsigned short *usp;
        int *i;
        unsigned int *ui;
        float *fp;
        double *dp;
    } gp;

    switch (type) {
#if NETCDF_VERSION >= 4
        case NC_UBYTE:
            unsigned char uc;
            gp.cp = (char *) vals;

            uc = *(gp.cp + loc);
            rep << (int) uc;
            return rep.str();
#endif

        case NC_BYTE:
            if (NCRequestHandler::get_promote_byte_to_short()) {
                signed char sc;
                gp.cp = (char *) vals;

                sc = *(gp.cp + loc);
                rep << (int) sc;
                return rep.str();
            }
            else {
                unsigned char uc;
                gp.cp = (char *) vals;

                uc = *(gp.cp + loc);
                rep << (int) uc;
                return rep.str();
            }

        case NC_CHAR:
#ifndef ATTR_STRING_QUOTE_FIX
            rep << "\"" << escattr(static_cast<const char*>(vals)) << "\"";
            return rep.str();
#else
            return escattr(static_cast<const char*> (vals));
#endif

#if NETCDF_VERSION >= 4
        case NC_STRING:
            gp.stringp = (char **) vals;
            rep << *(gp.stringp + loc);
            return rep.str();
#endif

        case NC_SHORT:
            gp.sp = (short *) vals;
            rep << *(gp.sp + loc);
            return rep.str();

#if NETCDF_VERSION >= 4
        case NC_USHORT:
            gp.usp = (unsigned short *) vals;
            rep << *(gp.usp + loc);
            return rep.str();
#endif

        case NC_INT:
            gp.i = (int *) vals; // warning: long int format, int arg (arg 3)
            rep << *(gp.i + loc);
            return rep.str();

#if NETCDF_VERSION >= 4
        case NC_UINT:
            gp.ui = (unsigned int *) vals;
            rep << *(gp.ui + loc);
            return rep.str();
#endif

        case NC_FLOAT: {
            gp.fp = (float *) vals;

            rep << std::showpoint;
            rep << std::setprecision(9);

            rep << *(gp.fp + loc);
            // If there's no decimal point and the rep does not use scientific
            // notation, add a decimal point. This little jaunt was taken because
            // this code is modeled after older code and that's what it did. I'm
            // trying to keep the same behavior as the old code without it's
            // problems. jhrg 8/11/2006
            string tmp_value = rep.str();
            if (tmp_value.find('.') == string::npos
                    && tmp_value.find('e') == string::npos
                    && tmp_value.find('E') == string::npos
                    && tmp_value.find("nan") == string::npos
                    && tmp_value.find("NaN") == string::npos
                    && tmp_value.find("NAN") == string::npos)
                rep << ".";
            return rep.str();
        }

        case NC_DOUBLE: {
            gp.dp = (double *) vals;
            rep << std::showpoint;
            rep << std::setprecision(16);
            rep << *(gp.dp + loc);
            string tmp_value = rep.str();
            if (tmp_value.find('.') == string::npos
                    && tmp_value.find('e') == string::npos
                    && tmp_value.find('E') == string::npos
                    && tmp_value.find("nan") == string::npos
                    && tmp_value.find("NaN")  == string::npos
                    && tmp_value.find("NAN") == string::npos)
                rep << ".";
            return rep.str();
        }

        default:
            if (NCRequestHandler::get_ignore_unknown_types())
                cerr << "The netcdf handler tried to print an attribute that has an unrecognized type. (1)" << endl;
            else
                throw InternalErr(__FILE__, __LINE__, "The netcdf handler tried to print an attribute that has an unrecognized type. (1)");
            break;
    }

    return "";
}

/** Return the printed representation of a netcdf type -- in a form the
 handler can use.

 @param datatype A nc_type
 @return A string that holds the type name.
 */
static string print_type(nc_type datatype)
{
    switch (datatype) {
#if NETCDF_VERSION >= 4
        case NC_STRING:
#endif
        case NC_CHAR:
            return "String";

#if NETCDF_VERSION >= 4
        case NC_UBYTE:
            return "Byte";
#endif
        case NC_BYTE:
            if (NCRequestHandler::get_promote_byte_to_short()) {
                return "Int16";
            }
            else {
                return "Byte";
            }


        case NC_SHORT:
            return "Int16";

        case NC_INT:
            return "Int32";

#if NETCDF_VERSION >= 4
        case NC_USHORT:
            return "UInt16";

        case NC_UINT:
            return "UInt32";
#endif

        case NC_FLOAT:
            return "Float32";

        case NC_DOUBLE:
            return "Float64";

#if NETCDF_VERSION >= 4
        case NC_COMPOUND:
            return "NC_COMPOUND";
#endif

#if NETCDF_VERSION >= 4
            // These are all new netcdf 4 types that we don't support yet
            // as attributes. It's useful to have a print representation for
            // them so that we can return useful information about why some
            // information was elided or an exception thrown.
        case NC_INT64:
            return "NC_INT64";

        case NC_UINT64:
            return "NC_UINT64";

        case NC_VLEN:
            return "NC_VLEN";
        case NC_OPAQUE:
            return "NC_OPAQUE";
        case NC_ENUM:
            return "NC_ENUM";
#endif
        default:
            if (NCRequestHandler::get_ignore_unknown_types())
                cerr << "The netcdf handler tried to print an attribute that has an unrecognized type. (2)" << endl;
            else
                throw InternalErr(__FILE__, __LINE__, "The netcdf handler tried to print an attribute that has an unrecognized type. (2)");
            break;
    }

    return "";
}

/** Build and append values for attributes. The value are limited to
 * cardinal types; compound, ..., values are built by calling this once for
 * each of the subordinate types. Vectors of values are handled here, however,
 */
static void append_values(int ncid, int v, int len, nc_type datatype, char *attrname, AttrTable *at)
{
    size_t size;
    int errstat;
#if NETCDF_VERSION >= 4
    errstat = nc_inq_type(ncid, datatype, 0, &size);
    if (errstat != NC_NOERR)
        throw Error(errstat, "Could not get the size for the type.");
#else
    size = nctypelen(datatype);
#endif

    vector<char> value((len + 1) * size);
    errstat = nc_get_att(ncid, v, attrname, &value[0]);
    if (errstat != NC_NOERR) {
        throw Error(errstat, string("Could not get the value for attribute '") + attrname + string("'"));
    }

    // If the datatype is NC_CHAR then we have a string. netCDF 3
    // represents strings as arrays of char, but we represent them as X
    // strings. So... Add the null and set the length to 1
    if (datatype == NC_CHAR) {
        value[len] = '\0';
        len = 1;
    }

    // add all the attributes in the array
    for (int loc = 0; loc < len; loc++) {
        string print_rep = print_attr(datatype, loc, &value[0]);
        at->append_attr(attrname, print_type(datatype), print_rep);
    }
}

/** Given the netcdf file id, variable id, number of attributes for the
 variable, and an attribute table pointer, read the attributes and store
 their names and values in the attribute table.

 @note Attribute values in the DAP are stored only as strings.
 @param ncid The netcdf file id
 @param v The netcdf variable id
 @param natts The number of attributes
 @param at A value-result parameter; a point to the attribute table to which
 the new information will be added.
 */
static void read_attributes_netcdf3(int ncid, int v, int natts, AttrTable *at)
{
    char attrname[MAX_NC_NAME];
    nc_type datatype;
    size_t len;
    int errstat = NC_NOERR;

    for (int a = 0; a < natts; ++a) {
        errstat = nc_inq_attname(ncid, v, a, attrname);
        if (errstat != NC_NOERR) {
            string msg = "Could not get the name for attribute ";
            msg += long_to_string(a);
            throw Error(errstat, msg);
        }

        // len is the number of values. Attributes in netcdf can be scalars or
        // vectors
        errstat = nc_inq_att(ncid, v, attrname, &datatype, &len);
        if (errstat != NC_NOERR) {
            string msg = "Could not get the name for attribute '";
            msg += attrname + string("'");
            throw Error(errstat, msg);
        }

        switch (datatype) {
            case NC_BYTE:
            case NC_CHAR:
            case NC_SHORT:
            case NC_INT:
            case NC_FLOAT:
            case NC_DOUBLE:
                append_values(ncid, v, len, datatype, attrname, at);
                break;

            default:
                if (NCRequestHandler::get_ignore_unknown_types())
                    cerr << "Unrecognized attribute type." << endl;
                else
                    throw InternalErr(__FILE__, __LINE__, "Unrecognized attribute type.");
                break;
        }
    }
}

#if NETCDF_VERSION >= 4

/** Given the netcdf file id, variable id, number of attributes for the
 variable, and an attribute table pointer, read the attributes and store
 their names and values in the attribute table.

 @note Attribute values in the DAP are stored only as strings.
 @param ncid The netcdf file id
 @param v The netcdf variable id
 @param natts The number of attributes
 @param at A value-result parameter; a point to the attribute table to which
 the new information will be added.
 */
static void read_attributes_netcdf4(int ncid, int varid, int natts, AttrTable *at)
{
    BESDEBUG("nc", "In read_attributes_netcdf4" << endl);

    for (int attr_num = 0; attr_num < natts; ++attr_num) {
        int errstat = NC_NOERR;
        // Get the attribute name
        char attrname[MAX_NC_NAME];
        errstat = nc_inq_attname(ncid, varid, attr_num, attrname);
        if (errstat != NC_NOERR)
            throw Error(errstat, "Could not get the name for attribute " + long_to_string(attr_num));

        // Get datatype and len; len is the number of values.
        nc_type datatype;
        size_t len;
        errstat = nc_inq_att(ncid, varid, attrname, &datatype, &len);
        if (errstat != NC_NOERR)
            throw Error(errstat, "Could not get the name for attribute '" + string(attrname) + "'");

	BESDEBUG("nc", "nc_inq_att returned datatype = " << datatype << endl);

        if (is_user_defined_type(ncid, datatype)) { 
	    // datatype >= NC_FIRSTUSERTYPEID) {
            char type_name[NC_MAX_NAME+1];
            size_t size;
            nc_type base_type;
            size_t nfields;
            int class_type;
            errstat = nc_inq_user_type(ncid, datatype, type_name, &size, &base_type, &nfields, &class_type);
            if (errstat != NC_NOERR)
                throw(InternalErr(__FILE__, __LINE__, "Could not get information about a user-defined type (" + long_to_string(errstat) + ")."));

	    BESDEBUG("nc", "Before switch(class_type)" << endl);
            switch (class_type) {
                case NC_COMPOUND: {
                    // Make recursive attrs work?
                    vector<unsigned char> values((len + 1) * size);

                    int errstat = nc_get_att(ncid, varid, attrname, &values[0]);
                    if (errstat != NC_NOERR)
                        throw Error(errstat, string("Could not get the value for attribute '") + attrname + string("'"));

                    for (size_t i = 0; i < nfields; ++i) {
                        char field_name[NC_MAX_NAME+1];
                        nc_type field_typeid;
                        size_t field_offset;
                        nc_inq_compound_field(ncid, datatype, i, field_name, &field_offset, &field_typeid, 0, 0);

                        at->append_attr(field_name, print_type(field_typeid), print_attr(field_typeid, 0, &values[0] + field_offset));
                    }
                    break;
                }

                case NC_VLEN:
                    if (NCRequestHandler::get_ignore_unknown_types())
                        cerr << "in build_user_defined; found a vlen." << endl;
                    else
                        throw Error("The netCDF handler does not yet support the NC_VLEN type.");
                    break;

                case NC_OPAQUE: {
                    vector<unsigned char> values((len + 1) * size);

                    int errstat = nc_get_att(ncid, varid, attrname, &values[0]);
                    if (errstat != NC_NOERR)
                        throw Error(errstat, string("Could not get the value for attribute '") + attrname + string("'"));

                    for (size_t i = 0; i < size; ++i)
                        at->append_attr(attrname, print_type(NC_BYTE), print_attr(NC_BYTE, i, &values[0]));

                    break;
                }

                case NC_ENUM:{
                    vector<unsigned char> values((len + 1) * size);

                    int errstat = nc_get_att(ncid, varid, attrname, &values[0]);
                    if (errstat != NC_NOERR)
                        throw Error(errstat, string("Could not get the value for attribute '") + attrname + string("'"));

                    nc_type basetype;
                    errstat = nc_inq_enum(ncid, datatype, 0/*char *name*/, &basetype,
                            0/*size_t *base_sizep*/, 0/*size_t *num_membersp*/);
                    if (errstat != NC_NOERR)
                          throw Error(errstat, string("Could not get the size of the enum base type for '") + attrname + string("'"));

                    for (size_t i = 0; i < size; ++i)
                         at->append_attr(attrname, print_type(basetype), print_attr(basetype, i, &values[0]));

                    break;
                }

                default:
                    throw InternalErr(__FILE__, __LINE__, "Expected one of NC_COMPOUND, NC_VLEN, NC_OPAQUE or NC_ENUM");
            }

	    BESDEBUG("nc", "After switch(class-type)" << endl);
        }
        else {
            switch (datatype) {
                case NC_STRING:
                case NC_BYTE:
                case NC_CHAR:
                case NC_SHORT:
                case NC_INT:
                case NC_FLOAT:
                case NC_DOUBLE:
                case NC_UBYTE:
                case NC_USHORT:
                case NC_UINT:
		    BESDEBUG("nc", "Before append_values ..." << endl);
                    append_values(ncid, varid, len, datatype, attrname, at);
		    BESDEBUG("nc", "After append_values ..." << endl);
                    break;

                case NC_INT64:
                case NC_UINT64: {
                    string note = "Attribute edlided: Unsupported attribute type ";
                    note += "(" + print_type(datatype) + ")";
                    at->append_attr(attrname, "String", note);
                    break;
                }

                case NC_COMPOUND:
                case NC_VLEN:
                case NC_OPAQUE:
                case NC_ENUM:
                    throw InternalErr(__FILE__, __LINE__, "user-defined attribute type not recognized as such!");

                default:
                    throw InternalErr(__FILE__, __LINE__, "Unrecognized attribute type.");
            }
        }
    }
    BESDEBUG("nc", "Exiting read_attributes_netcdf4" << endl);
}
#endif

/** Given a reference to an instance of class DAS and a filename that refers
 to a netcdf file, read the netcdf file and extract all the attributes of
 each of its variables. Add the variables and their attributes to the
 instance of DAS.

 @param das A reference to the DAS object where the attribute information
 should be stored.
 @param filename The name of the source file.
 */
void nc_read_dataset_attributes(DAS &das, const string &filename)
{
    BESDEBUG("nc", "In nc_read_dataset_attributes" << endl);

    int ncid, errstat;
    errstat = nc_open(filename.c_str(), NC_NOWRITE, &ncid);
    if (errstat != NC_NOERR)
        throw Error(errstat, "Could not open " + path_to_filename(filename) + ".");

    // how many variables? how many global attributes?
    int nvars, ngatts;
    errstat = nc_inq(ncid, (int *) 0, &nvars, &ngatts, (int *) 0);
    if (errstat != NC_NOERR)
        throw Error(errstat, "Could not inquire about netcdf file: " + path_to_filename(filename) + ".");

    // for each variable
    char varname[MAX_NC_NAME];
    int natts = 0;
    nc_type var_type;
    for (int varid = 0; varid < nvars; ++varid) {
	BESDEBUG("nc", "Top of for loop; for each var..." << endl);

        errstat = nc_inq_var(ncid, varid, varname, &var_type, (int*) 0, (int*) 0, &natts);
        if (errstat != NC_NOERR)
            throw Error(errstat, "Could not get information for variable: " + long_to_string(varid));

        AttrTable *attr_table_ptr = das.get_table(varname);
        if (!attr_table_ptr)
            attr_table_ptr = das.add_table(varname, new AttrTable);

	BESDEBUG("nc", "Before READ_ATTRIBUTES_MACRO" << endl);
        READ_ATTRIBUTES_MACRO(ncid, varid, natts, attr_table_ptr);
	BESDEBUG("nc", "After READ_ATTRIBUTES_MACRO" << endl);

        // Add a special attribute for string lengths
        if (var_type == NC_CHAR) {
            // number of dimensions and size of Nth dimension
            int num_dim;
            int vdimids[MAX_VAR_DIMS]; // variable dimension ids
            errstat = nc_inq_var(ncid, varid, (char *) 0, (nc_type *) 0, &num_dim, vdimids, (int *) 0);
            if (errstat != NC_NOERR)
                throw Error(errstat, string("Could not read information about a NC_CHAR variable while building the DAS."));

            if (num_dim == 0) {
                // a scalar NC_CHAR is stuffed into a string of length 1
                int size = 1;
                string print_rep = print_attr(NC_INT, 0, (void *) &size);
                attr_table_ptr->append_attr("string_length", print_type(NC_INT), print_rep);
            }
            else {
                // size_t *dim_sizes = new size_t[num_dim];
                vector<size_t> dim_sizes(num_dim);
                for (int i = 0; i < num_dim; ++i) {
                    if ((errstat = nc_inq_dimlen(ncid, vdimids[i], &dim_sizes[i])) != NC_NOERR) {
                        throw Error(errstat, string("Could not read dimension information about the variable `") + varname + string("'."));
                    }
                }

                // add attribute
                string print_rep = print_attr(NC_INT, 0, (void *) (&dim_sizes[num_dim - 1]));
                attr_table_ptr->append_attr("string_length", print_type(NC_INT), print_rep);
            }
        }
#if NETCDF_VERSION >= 4
<<<<<<< HEAD
        else if (var_type >= NC_FIRSTUSERTYPEID) {
=======
        else if (is_user_defined_type(ncid, var_type)) {
	    //var_type >= NC_FIRSTUSERTYPEID) {
>>>>>>> d35de7da
            vector<char> name(MAX_NC_NAME + 1);
            int class_type;
            errstat = nc_inq_user_type(ncid, var_type, &name[0], 0, 0, 0, &class_type);
            if (errstat != NC_NOERR)
                throw(InternalErr(__FILE__, __LINE__, "Could not get information about a user-defined type (" + long_to_string(errstat) + ")."));

            switch (class_type) {
                case NC_OPAQUE: {
                    attr_table_ptr->append_attr("DAP2_OriginalNetCDFBaseType", print_type(NC_STRING), "NC_OPAQUE");
                    attr_table_ptr->append_attr("DAP2_OriginalNetCDFTypeName", print_type(NC_STRING), &name[0]);
                   break;
                }

                case NC_ENUM: {
                    //vector<char> name(MAX_NC_NAME + 1);
                    nc_type base_nc_type;
                    size_t base_size, num_members;
                    errstat = nc_inq_enum(ncid, var_type, 0/*&name[0]*/, &base_nc_type, &base_size, &num_members);
                    if (errstat != NC_NOERR)
                        throw(InternalErr(__FILE__, __LINE__, "Could not get information about an enum(" + long_to_string(errstat) + ")."));

                    // If the base type is a 64-bit int, bail with an error or
                    // a message about unsupported types
                    if (base_nc_type == NC_INT64 || base_nc_type == NC_UINT64) {
                        if (NCRequestHandler::get_ignore_unknown_types())
                            cerr << "An Enum uses 64-bit integers, but this handler does not support that type." << endl;
                        else
                            throw Error("An Enum uses 64-bit integers, but this handler does not support that type.");
                        break;
                    }

                    for (size_t i = 0; i < num_members; ++i) {
                        vector<char> member_name(MAX_NC_NAME + 1);
                        vector<char> member_value(base_size);
                        errstat = nc_inq_enum_member(ncid, var_type, i, &member_name[0], &member_value[0]);
                        if (errstat != NC_NOERR)
                            throw(InternalErr(__FILE__, __LINE__, "Could not get information about an enum value (" + long_to_string(errstat) + ")."));
                        attr_table_ptr->append_attr("DAP2_EnumValues", print_type(base_nc_type), print_attr(base_nc_type, 0, &member_value[0]));
                        attr_table_ptr->append_attr("DAP2_EnumNames", print_type(NC_STRING), &member_name[0]);
                    }

                    attr_table_ptr->append_attr("DAP2_OriginalNetCDFBaseType", print_type(NC_STRING), "NC_ENUM");
                    attr_table_ptr->append_attr("DAP2_OriginalNetCDFTypeName", print_type(NC_STRING), &name[0]);

                    break;
                }

                default:
                    break;
            }
        }
#endif // NETCDF_VERSION >= 4
    }

    BESDEBUG("nc", "Starting global attributes" << endl);

    // global attributes
    if (ngatts > 0) {
        AttrTable *attr_table_ptr = das.add_table("NC_GLOBAL", new AttrTable);
        READ_ATTRIBUTES_MACRO(ncid, NC_GLOBAL, ngatts, attr_table_ptr);
    }

    // Add unlimited dimension name in DODS_EXTRA attribute table
    int xdimid;
    char dimname[MAX_NC_NAME];
    nc_type datatype = NC_CHAR;
    nc_inq(ncid, (int *) 0, (int *) 0, (int *) 0, &xdimid);
    if (xdimid != -1) {
        nc_inq_dim(ncid, xdimid, dimname, (size_t *) 0);
        string print_rep = print_attr(datatype, 0, dimname);
        AttrTable *attr_table_ptr = das.add_table("DODS_EXTRA", new AttrTable);
        attr_table_ptr->append_attr("Unlimited_Dimension", print_type(datatype), print_rep);
    }

    if (nc_close(ncid) != NC_NOERR)
        throw InternalErr(__FILE__, __LINE__, "ncdds: Could not close the dataset!");

    BESDEBUG("nc", "Exiting nc_read_dataset_attributes" << endl);
}<|MERGE_RESOLUTION|>--- conflicted
+++ resolved
@@ -41,11 +41,6 @@
 // jhrg 9/23/94
 
 #include "config_nc.h"
-<<<<<<< HEAD
-
-static char not_used rcsid[] = { "$Id$" };
-=======
->>>>>>> d35de7da
 
 #include <iostream>
 #include <string>
@@ -614,12 +609,8 @@
             }
         }
 #if NETCDF_VERSION >= 4
-<<<<<<< HEAD
-        else if (var_type >= NC_FIRSTUSERTYPEID) {
-=======
         else if (is_user_defined_type(ncid, var_type)) {
 	    //var_type >= NC_FIRSTUSERTYPEID) {
->>>>>>> d35de7da
             vector<char> name(MAX_NC_NAME + 1);
             int class_type;
             errstat = nc_inq_user_type(ncid, var_type, &name[0], 0, 0, 0, &class_type);
