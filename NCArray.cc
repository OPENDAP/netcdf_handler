--- conflicted
+++ resolved
@@ -309,13 +309,10 @@
         int nels, size_t cor[], size_t edg[], ptrdiff_t step[], bool has_stride)
 {
     int errstat;
+
 #if NETCDF_VERSION >= 4
-<<<<<<< HEAD
     if (is_user_defined_type(ncid, datatype)) {
         // datatype >= NC_FIRSTUSERTYPEID) {
-=======
-    if (datatype >= NC_FIRSTUSERTYPEID) {
->>>>>>> 39fbbbc3
         char type_name[NC_MAX_NAME+1];
         size_t size;
         nc_type base_type;
