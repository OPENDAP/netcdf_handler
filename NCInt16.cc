--- conflicted
+++ resolved
@@ -99,7 +99,6 @@
 #if NETCDF_VERSION >= 4
     errstat = nc_get_var(ncid, varid, &sht);
 #else
-<<<<<<< HEAD
     size_t cor[MAX_NC_DIMS]; /* corner coordinates */
     int num_dim; /* number of dim. in variable */
     nc_type datatype; /* variable data type */
@@ -122,29 +121,8 @@
     }
 
     errstat = nc_get_var1_short(ncid, varid, cor, &sht);
-=======
-    size_t cor[MAX_NC_DIMS];    /* corner coordinates */
-    int num_dim;                /* number of dim. in variable */
-    nc_type datatype;           /* variable data type */
-    errstat = nc_inq_var(ncid, varid, (char *)0, &datatype, &num_dim, (int *)0,
-			(int *)0);
-    if( errstat != NC_NOERR )
-    {
-	throw Error(errstat,string("Could not read information about the variable `") + name() + string("'."));
-    }
-    if( datatype != NC_SHORT )
-    {
-	throw InternalErr(__FILE__, __LINE__, "Entered NCInt16::read() with non-Int16 variable!");
-    }
-
-    for( int id = 0; id <= num_dim && id < MAX_NC_DIMS; id++ )
-    {
-	cor[id] = 0;
-    }
-
-    errstat = nc_get_var1_short( ncid, varid, cor, &sht ) ;
->>>>>>> 39fbbbc3
 #endif
+
     if (errstat != NC_NOERR)
         throw Error(errstat, string("Could not read the variable `") + name() + string("'."));
 
